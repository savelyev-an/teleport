#include <stdarg.h>
#include <stdbool.h>
#include <stdint.h>
#include <stdlib.h>

#define NTSTATUS_OK 0

#define SPECIAL_NO_RESPONSE 4294967295

#define SCARD_DEVICE_ID 1

#define VERSION_MAJOR 1

#define VERSION_MINOR 12

#define SMARTCARD_CAPABILITY_VERSION_01 1

#define DRIVE_CAPABILITY_VERSION_02 2

#define GENERAL_CAPABILITY_VERSION_01 1

#define GENERAL_CAPABILITY_VERSION_02 2

/**
 * The default maximum chunk size for virtual channel data.
 *
 * If an RDP server supports larger chunks, it will advertise
 * the larger chunk size in the `VCChunkSize` field of the
 * virtual channel capability set.
 *
 * See also:
 * - https://docs.microsoft.com/en-us/openspecs/windows_protocols/ms-rdpbcgr/6c074267-1b32-4ceb-9496-2eb941a23e6b
 * - https://docs.microsoft.com/en-us/openspecs/windows_protocols/ms-rdpbcgr/a8593178-80c0-4b80-876c-cb77e62cecfc
 */
#define CHANNEL_CHUNK_LEGNTH 1600

typedef enum CGOErrCode {
  ErrCodeSuccess = 0,
  ErrCodeFailure = 1,
} CGOErrCode;

typedef enum CGOPointerButton {
  PointerButtonNone,
  PointerButtonLeft,
  PointerButtonRight,
  PointerButtonMiddle,
} CGOPointerButton;

typedef enum CGOPointerWheel {
  PointerWheelNone,
  PointerWheelVertical,
  PointerWheelHorizontal,
} CGOPointerWheel;

typedef enum FileType {
  File = 0,
  Directory = 1,
} FileType;

typedef enum TdpErrCode {
  /**
   * nil (no error, operation succeeded)
   */
  Nil = 0,
  /**
   * operation failed
   */
  Failed = 1,
  /**
   * resource does not exist
   */
  DoesNotExist = 2,
  /**
   * resource already exists
   */
  AlreadyExists = 3,
} TdpErrCode;

/**
 * Client has an unusual lifecycle:
 * - connect_rdp creates it on the heap, grabs a raw pointer and returns in to Go
 * - most other exported rdp functions take the raw pointer, convert it to a reference for use
 *   without dropping the Client
 * - close_rdp takes the raw pointer and drops it
 *
 * All of the exported rdp functions could run concurrently, so the rdp_client is synchronized.
 * tcp_fd is only set in connect_rdp and used as read-only afterwards, so it does not need
 * synchronization.
 */
typedef struct Client Client;

typedef struct ClientOrError {
  struct Client *client;
  enum CGOErrCode err;
} ClientOrError;

/**
 * CGOSharedDirectoryAnnounce is sent by the TDP client to the server
 * to announce a new directory to be shared over TDP.
 */
typedef struct CGOSharedDirectoryAnnounce {
  uint32_t directory_id;
  const char *name;
} CGOSharedDirectoryAnnounce;

typedef struct CGOFileSystemObject {
  uint64_t last_modified;
  uint64_t size;
  enum FileType file_type;
  const char *path;
} CGOFileSystemObject;

typedef struct CGOSharedDirectoryInfoResponse {
  uint32_t completion_id;
  enum TdpErrCode err_code;
  struct CGOFileSystemObject fso;
} CGOSharedDirectoryInfoResponse;

/**
 * SharedDirectoryCreateResponse is sent by the TDP client to the server
 * to acknowledge a SharedDirectoryCreateRequest was received and executed.
 */
typedef struct SharedDirectoryCreateResponse {
  uint32_t completion_id;
  enum TdpErrCode err_code;
} SharedDirectoryCreateResponse;

typedef struct SharedDirectoryCreateResponse CGOSharedDirectoryCreateResponse;

typedef struct SharedDirectoryCreateResponse CGOSharedDirectoryDeleteResponse;

typedef struct CGOSharedDirectoryListResponse {
  uint32_t completion_id;
  enum TdpErrCode err_code;
  uint32_t fso_list_length;
  struct CGOFileSystemObject *fso_list;
} CGOSharedDirectoryListResponse;

/**
 * CGOMousePointerEvent is a CGO-compatible version of PointerEvent that we pass back to Go.
 * PointerEvent is a mouse move or click update from the user.
 */
typedef struct CGOMousePointerEvent {
  uint16_t x;
  uint16_t y;
  enum CGOPointerButton button;
  bool down;
  enum CGOPointerWheel wheel;
  int16_t wheel_delta;
} CGOMousePointerEvent;

/**
 * CGOKeyboardEvent is a CGO-compatible version of KeyboardEvent that we pass back to Go.
 * KeyboardEvent is a keyboard update from the user.
 */
typedef struct CGOKeyboardEvent {
  uint16_t code;
  bool down;
} CGOKeyboardEvent;

/**
 * CGOBitmap is a CGO-compatible version of BitmapEvent that we pass back to Go.
 * BitmapEvent is a video output update from the server.
 */
typedef struct CGOBitmap {
  uint16_t dest_left;
  uint16_t dest_top;
  uint16_t dest_right;
  uint16_t dest_bottom;
  /**
   * The memory of this field is managed by the Rust side.
   */
  uint8_t *data_ptr;
  uintptr_t data_len;
  uintptr_t data_cap;
} CGOBitmap;

/**
 * SharedDirectoryAcknowledge is sent by the TDP server to the client
 * to acknowledge that a SharedDirectoryAnnounce was received.
 */
typedef struct SharedDirectoryAcknowledge {
  enum TdpErrCode err_code;
  uint32_t directory_id;
} SharedDirectoryAcknowledge;

typedef struct SharedDirectoryAcknowledge CGOSharedDirectoryAcknowledge;

typedef struct CGOSharedDirectoryInfoRequest {
  uint32_t completion_id;
  uint32_t directory_id;
  const char *path;
} CGOSharedDirectoryInfoRequest;

typedef struct CGOSharedDirectoryCreateRequest {
  uint32_t completion_id;
  uint32_t directory_id;
  enum FileType file_type;
  const char *path;
} CGOSharedDirectoryCreateRequest;

typedef struct CGOSharedDirectoryInfoRequest CGOSharedDirectoryDeleteRequest;

typedef struct CGOSharedDirectoryInfoRequest CGOSharedDirectoryListRequest;

void init(void);

/**
 * connect_rdp establishes an RDP connection to go_addr with the provided credentials and screen
 * size. If succeeded, the client is internally registered under client_ref. When done with the
 * connection, the caller must call close_rdp.
 *
 * # Safety
 *
 * The caller mmust ensure that go_addr, go_username, cert_der, key_der point to valid buffers in respect
 * to their corresponding parameters.
 */
struct ClientOrError connect_rdp(uintptr_t go_ref,
                                 const char *go_addr,
                                 const char *go_username,
                                 uint32_t cert_der_len,
                                 uint8_t *cert_der,
                                 uint32_t key_der_len,
                                 uint8_t *key_der,
                                 uint16_t screen_width,
                                 uint16_t screen_height,
                                 bool allow_clipboard,
                                 bool allow_directory_sharing);

/**
 * `update_clipboard` is called from Go, and caches data that was copied
 * client-side while notifying the RDP server that new clipboard data is available.
 *
 * # Safety
 *
 * client_ptr MUST be a valid pointer.
 * (validity defined by https://doc.rust-lang.org/nightly/core/primitive.pointer.html#method.as_ref-1)
 *
 * data MUST be a valid pointer.
 * (validity defined by the validity of data in https://doc.rust-lang.org/std/slice/fn.from_raw_parts_mut.html)
 */
enum CGOErrCode update_clipboard(struct Client *client_ptr,
                                 uint8_t *data,
                                 uint32_t len);

/**
 * handle_tdp_sd_announce announces a new drive that's ready to be
 * redirected over RDP.
 *
 *
 * # Safety
 *
<<<<<<< HEAD
 * client_ptr MUST be a valid pointer.
 * (validity defined by https://doc.rust-lang.org/nightly/core/primitive.pointer.html#method.as_ref-1)
 *
 * sd_announce.name MUST be a non-null pointer to a C-style null terminated string.
 *
 * This function MUST NOT hang on to any of the pointers passed in to it after it returns.
 * All passed data that needs to persist after this function MUST be copied into Rust-owned memory.
=======
 * The caller must ensure that sd_announce.name points to a valid buffer.
>>>>>>> aa1af3a8
 */
enum CGOErrCode handle_tdp_sd_announce(struct Client *client_ptr,
                                       struct CGOSharedDirectoryAnnounce sd_announce);

/**
 * handle_tdp_sd_info_response handles a TDP Shared Directory Info Response
 * message
 *
 * # Safety
 *
 * client_ptr MUST be a valid pointer.
 * (validity defined by https://doc.rust-lang.org/nightly/core/primitive.pointer.html#method.as_ref-1)
 *
 * The caller must ensure that res.fso.path MUST be a non-null pointer to a C-style null terminated string.
 *
 * This function MUST NOT hang on to any of the pointers passed in to it after it returns.
 * All passed data that needs to persist after this function MUST be copied into Rust-owned memory.
 */
enum CGOErrCode handle_tdp_sd_info_response(struct Client *client_ptr,
                                            struct CGOSharedDirectoryInfoResponse res);

/**
 * handle_tdp_sd_create_response handles a TDP Shared Directory Create Response
 * message
 *
 * # Safety
 *
 * client_ptr MUST be a valid pointer.
 * (validity defined by https://doc.rust-lang.org/nightly/core/primitive.pointer.html#method.as_ref-1)
 *
 * This function MUST NOT hang on to any of the pointers passed in to it after it returns.
 * All passed data that needs to persist after this function MUST be copied into Rust-owned memory.
 */
enum CGOErrCode handle_tdp_sd_create_response(struct Client *client_ptr,
                                              CGOSharedDirectoryCreateResponse res);

/**
 * handle_tdp_sd_delete_response handles a TDP Shared Directory Delete Response
 * message
 *
 * # Safety
 *
 * client_ptr MUST be a valid pointer.
 * (validity defined by https://doc.rust-lang.org/nightly/core/primitive.pointer.html#method.as_ref-1)
 *
 * This function MUST NOT hang on to any of the pointers passed in to it after it returns.
 * All passed data that needs to persist after this function MUST be copied into Rust-owned memory.
 */
enum CGOErrCode handle_tdp_sd_delete_response(struct Client *client_ptr,
                                              CGOSharedDirectoryDeleteResponse res);

/**
 * handle_tdp_sd_list_response handles a TDP Shared Directory List Response message.
 *
 * # Safety
 *
 * client_ptr MUST be a valid pointer.
 * (validity defined by https://doc.rust-lang.org/nightly/core/primitive.pointer.html#method.as_ref-1)
 *
 * res.fso_list MUST be a valid pointer
 * (validity defined by the validity of data in https://doc.rust-lang.org/std/slice/fn.from_raw_parts_mut.html)
 *
 * each res.fso_list[i].path MUST be a non-null pointer to a C-style null terminated string.
 *
 * This function MUST NOT hang on to any of the pointers passed in to it after it returns.
 * All passed data that needs to persist after this function MUST be copied into Rust-owned memory.
 */
enum CGOErrCode handle_tdp_sd_list_response(struct Client *client_ptr,
                                            struct CGOSharedDirectoryListResponse res);

/**
 * `read_rdp_output` reads incoming RDP bitmap frames from client at client_ref and forwards them to
 * handle_bitmap.
 *
 * # Safety
 *
 * `client_ptr` must be a valid pointer to a Client.
 * `handle_bitmap` *must not* free the memory of CGOBitmap.
 */
enum CGOErrCode read_rdp_output(struct Client *client_ptr);

/**
 * # Safety
 *
 * client_ptr MUST be a valid pointer.
 * (validity defined by https://doc.rust-lang.org/nightly/core/primitive.pointer.html#method.as_ref-1)
 */
enum CGOErrCode write_rdp_pointer(struct Client *client_ptr,
                                  struct CGOMousePointerEvent pointer);

/**
 * # Safety
 *
 * client_ptr MUST be a valid pointer.
 * (validity defined by https://doc.rust-lang.org/nightly/core/primitive.pointer.html#method.as_ref-1)
 */
enum CGOErrCode write_rdp_keyboard(struct Client *client_ptr,
                                   struct CGOKeyboardEvent key);

/**
 * # Safety
 *
 * client_ptr must be a valid pointer to a Client.
 */
enum CGOErrCode close_rdp(struct Client *client_ptr);

/**
 * free_rdp lets the Go side inform us when it's done with Client and it can be dropped.
 *
 * # Safety
 *
 * client_ptr MUST be a valid pointer.
 * (validity defined by https://doc.rust-lang.org/nightly/core/primitive.pointer.html#method.as_ref-1)
 */
void free_rdp(struct Client *client_ptr);

extern enum CGOErrCode handle_bitmap(uintptr_t client_ref, struct CGOBitmap *b);

extern enum CGOErrCode handle_remote_copy(uintptr_t client_ref, uint8_t *data, uint32_t len);

extern enum CGOErrCode tdp_sd_acknowledge(uintptr_t client_ref, CGOSharedDirectoryAcknowledge *ack);

extern enum CGOErrCode tdp_sd_info_request(uintptr_t client_ref,
                                           struct CGOSharedDirectoryInfoRequest *req);

extern enum CGOErrCode tdp_sd_create_request(uintptr_t client_ref,
                                             struct CGOSharedDirectoryCreateRequest *req);

extern enum CGOErrCode tdp_sd_delete_request(uintptr_t client_ref,
                                             CGOSharedDirectoryDeleteRequest *req);

extern enum CGOErrCode tdp_sd_list_request(uintptr_t client_ref,
                                           CGOSharedDirectoryListRequest *req);<|MERGE_RESOLUTION|>--- conflicted
+++ resolved
@@ -250,7 +250,6 @@
  *
  * # Safety
  *
-<<<<<<< HEAD
  * client_ptr MUST be a valid pointer.
  * (validity defined by https://doc.rust-lang.org/nightly/core/primitive.pointer.html#method.as_ref-1)
  *
@@ -258,9 +257,6 @@
  *
  * This function MUST NOT hang on to any of the pointers passed in to it after it returns.
  * All passed data that needs to persist after this function MUST be copied into Rust-owned memory.
-=======
- * The caller must ensure that sd_announce.name points to a valid buffer.
->>>>>>> aa1af3a8
  */
 enum CGOErrCode handle_tdp_sd_announce(struct Client *client_ptr,
                                        struct CGOSharedDirectoryAnnounce sd_announce);

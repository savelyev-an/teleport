/*
Copyright 2019 Gravitational, Inc.

Licensed under the Apache License, Version 2.0 (the "License");
you may not use this file except in compliance with the License.
You may obtain a copy of the License at

    http://www.apache.org/licenses/LICENSE-2.0

Unless required by applicable law or agreed to in writing, software
distributed under the License is distributed on an "AS IS" BASIS,
WITHOUT WARRANTIES OR CONDITIONS OF ANY KIND, either express or implied.
See the License for the specific language governing permissions and
limitations under the License.
*/

package auth

import (
	"context"
	"crypto/tls"
	"encoding/json"
	"fmt"
	"net/http"
	"net/http/httptest"
	"net/url"
	"strings"
	"testing"
	"time"

	"github.com/gravitational/teleport"
	"github.com/gravitational/teleport/api/constants"
	"github.com/gravitational/teleport/api/types"
	authority "github.com/gravitational/teleport/lib/auth/testauthority"
	"github.com/gravitational/teleport/lib/backend"
	"github.com/gravitational/teleport/lib/backend/memory"
	"github.com/gravitational/teleport/lib/defaults"
	"github.com/gravitational/teleport/lib/fixtures"
	"github.com/gravitational/teleport/lib/services"

	"github.com/gravitational/trace"

	"github.com/coreos/go-oidc/jose"
	"github.com/coreos/go-oidc/oauth2"
	"github.com/coreos/go-oidc/oidc"
	"github.com/jonboulle/clockwork"
	"github.com/stretchr/testify/require"
	directory "google.golang.org/api/admin/directory/v1"
	"google.golang.org/api/cloudidentity/v1"
	"google.golang.org/api/option"
)

type OIDCSuite struct {
	a *Server
	b backend.Backend
	c clockwork.FakeClock
}

func setUpSuite(t *testing.T) *OIDCSuite {
	s := OIDCSuite{}

	ctx := context.Background()
	s.c = clockwork.NewFakeClockAt(time.Now())

	var err error
	s.b, err = memory.New(memory.Config{
		Context: ctx,
		Clock:   s.c,
	})
	require.NoError(t, err)

	clusterName, err := services.NewClusterNameWithRandomID(types.ClusterNameSpecV2{
		ClusterName: "me.localhost",
	})
	require.NoError(t, err)

	authConfig := &InitConfig{
		ClusterName:            clusterName,
		Backend:                s.b,
		Authority:              authority.New(),
		SkipPeriodicOperations: true,
	}
	s.a, err = NewServer(authConfig)
	require.NoError(t, err)
	return &s
}

// createInsecureOIDCClient creates an insecure client for testing.
func createInsecureOIDCClient(t *testing.T, connector types.OIDCConnector) *oidc.Client {
	conf := oidcConfig(connector, "")
	conf.HTTPClient = &http.Client{
		Transport: &http.Transport{
			TLSClientConfig: &tls.Config{
				InsecureSkipVerify: true,
			},
		},
	}
	client, err := oidc.NewClient(conf)
	require.NoError(t, err)
	client.SyncProviderConfig(connector.GetIssuerURL())
	return client
}

func TestCreateOIDCUser(t *testing.T) {
	t.Parallel()

	s := setUpSuite(t)

	// Dry-run creation of OIDC user.
	user, err := s.a.createOIDCUser(&createUserParams{
		connectorName: "oidcService",
		username:      "foo@example.com",
		roles:         []string{"admin"},
		sessionTTL:    1 * time.Minute,
	}, true)
	require.NoError(t, err)
	require.Equal(t, "foo@example.com", user.GetName())

	// Dry-run must not create a user.
	_, err = s.a.GetUser("foo@example.com", false)
	require.Error(t, err)

	// Create OIDC user with 1 minute expiry.
	_, err = s.a.createOIDCUser(&createUserParams{
		connectorName: "oidcService",
		username:      "foo@example.com",
		roles:         []string{"admin"},
		sessionTTL:    1 * time.Minute,
	}, false)
	require.NoError(t, err)

	// Within that 1 minute period the user should still exist.
	_, err = s.a.GetUser("foo@example.com", false)
	require.NoError(t, err)

	// Advance time 2 minutes, the user should be gone.
	s.c.Advance(2 * time.Minute)
	_, err = s.a.GetUser("foo@example.com", false)
	require.Error(t, err)
}

// TestUserInfoBlockHTTP ensures that an insecure userinfo endpoint returns
// trace.NotFound similar to an invalid userinfo endpoint. For these users,
// all claim information is already within the token and additional claim
// information does not need to be fetched.
func TestUserInfoBlockHTTP(t *testing.T) {
	t.Parallel()

	ctx := context.Background()
	s := setUpSuite(t)
	// Create configurable IdP to use in tests.
	idp := newFakeIDP(t, false /* tls */)

	// Create OIDC connector and client.
	connector, err := types.NewOIDCConnector("test-connector", types.OIDCConnectorSpecV3{
		IssuerURL:     idp.s.URL,
		ClientID:      "00000000000000000000000000000000",
		ClientSecret:  "0000000000000000000000000000000000000000000000000000000000000000",
		ClaimsToRoles: []types.ClaimMapping{{Claim: "roles", Value: "teleport-user", Roles: []string{"dictator"}}},
		RedirectURLs:  []string{"https://proxy.example.com/v1/webapi/oidc/callback"},
	})
	require.NoError(t, err)

	oidcClient, err := s.a.getCachedOIDCClient(ctx, connector, "")
	require.NoError(t, err)

	// Verify HTTP endpoints return trace.NotFound.
	_, err = claimsFromUserInfo(oidcClient.client, idp.s.URL, "")
	fixtures.AssertNotFound(t, err)
}

// TestUserInfoBadStatus asserts that a 4xx response from userinfo results
// in AccessDenied.
func TestUserInfoBadStatus(t *testing.T) {
	t.Parallel()

	// Create configurable IdP to use in tests.
	idp := newFakeIDP(t, true /* tls */)

	// Create OIDC connector and client.
	connector, err := types.NewOIDCConnector("test-connector", types.OIDCConnectorSpecV3{
		IssuerURL:     idp.s.URL,
		ClientID:      "00000000000000000000000000000000",
		ClientSecret:  "0000000000000000000000000000000000000000000000000000000000000000",
		ClaimsToRoles: []types.ClaimMapping{{Claim: "roles", Value: "teleport-user", Roles: []string{"dictator"}}},
		RedirectURLs:  []string{"https://proxy.example.com/v1/webapi/oidc/callback"},
	})
	require.NoError(t, err)
	oidcClient := createInsecureOIDCClient(t, connector)

	// Verify HTTP endpoints return trace.AccessDenied.
	_, err = claimsFromUserInfo(oidcClient, idp.s.URL, "")
	fixtures.AssertAccessDenied(t, err)
}

func TestSSODiagnostic(t *testing.T) {
<<<<<<< HEAD
	tests := []struct {
		name            string
		claimsToRoles   []types.ClaimMapping
		wantValidateErr error
	}{
		{
			name: "success",
			claimsToRoles: []types.ClaimMapping{
				{
					Claim: "groups",
					Value: "idp-admin",
					Roles: []string{"access"},
				},
			},
=======
	t.Parallel()

	ctx := context.Background()
	s := setUpSuite(t)
	// Create configurable IdP to use in tests.
	idp := newFakeIDP(t, false /* tls */)

	// create role referenced in request.
	role, err := types.NewRole("access", types.RoleSpecV5{
		Allow: types.RoleConditions{
			Logins: []string{"dummy"},
>>>>>>> ff573216
		},
		{
			name: "fail to map claims to roles",
			claimsToRoles: []types.ClaimMapping{
				{
					Claim: "groups",
					Value: "nonexistant",
					Roles: []string{"access"},
				},
			},
			wantValidateErr: ErrOIDCNoRoles,
		},
	}

	for _, tc := range tests {
		t.Run(tc.name, func(t *testing.T) {
			ctx := context.Background()
			s := setUpSuite(t)
			// Create configurable IdP to use in tests.
			idp := newFakeIDP(t, false /* tls */)

			// create role referenced in request.
			role, err := types.NewRole("access", types.RoleSpecV5{
				Allow: types.RoleConditions{
					Logins: []string{"dummy"},
				},
			})
			require.NoError(t, err)
			err = s.a.CreateRole(role)
			require.NoError(t, err)

			// connector spec
			spec := types.OIDCConnectorSpecV3{
				IssuerURL:     idp.s.URL,
				ClientID:      "00000000000000000000000000000000",
				ClientSecret:  "0000000000000000000000000000000000000000000000000000000000000000",
				Display:       "Test",
				Scope:         []string{"groups"},
				ClaimsToRoles: tc.claimsToRoles,
				RedirectURLs:  []string{"https://proxy.example.com/v1/webapi/oidc/callback"},
			}

			oidcRequest := types.OIDCAuthRequest{
				ConnectorID:   "-sso-test-okta",
				Type:          constants.OIDC,
				CertTTL:       defaults.OIDCAuthRequestTTL,
				SSOTestFlow:   true,
				ConnectorSpec: &spec,
			}

			request, err := s.a.CreateOIDCAuthRequest(ctx, oidcRequest)
			require.NoError(t, err)
			require.NotNil(t, request)

			values := url.Values{
				"code":  []string{"XXX-code"},
				"state": []string{request.StateToken},
			}

			// override getClaimsFun.
			s.a.getClaimsFun = func(closeCtx context.Context, oidcClient *oidc.Client, connector types.OIDCConnector, code string) (jose.Claims, error) {
				cc := map[string]interface{}{
					"email_verified": true,
					"groups":         []string{"everyone", "idp-admin", "idp-dev"},
					"email":          "superuser@example.com",
					"sub":            "00001234abcd",
					"exp":            1652091713.0,
				}
				return cc, nil
			}

			resp, err := s.a.ValidateOIDCAuthCallback(ctx, values)
			if tc.wantValidateErr != nil {
				require.ErrorIs(t, err, tc.wantValidateErr)
				return
			}

			require.NoError(t, err)
			require.NotNil(t, resp)
			require.Equal(t, &OIDCAuthResponse{
				Username: "superuser@example.com",
				Identity: types.ExternalIdentity{
					ConnectorID: "-sso-test-okta",
					Username:    "superuser@example.com",
				},
				Req: *request,
			}, resp)

			diagCtx := ssoDiagContext{}

			resp, err = s.a.validateOIDCAuthCallback(ctx, &diagCtx, values)
			require.NoError(t, err)
			require.NotNil(t, resp)
			require.Equal(t, &OIDCAuthResponse{
				Username: "superuser@example.com",
				Identity: types.ExternalIdentity{
					ConnectorID: "-sso-test-okta",
					Username:    "superuser@example.com",
				},
				Req: *request,
			}, resp)
			require.Equal(t, types.SSODiagnosticInfo{
				TestFlow: true,
				Success:  true,
				CreateUserParams: &types.CreateUserParams{
					ConnectorName: "-sso-test-okta",
					Username:      "superuser@example.com",
					Logins:        nil,
					KubeGroups:    nil,
					KubeUsers:     nil,
					Roles:         []string{"access"},
					Traits: map[string][]string{
						"email":  {"superuser@example.com"},
						"groups": {"everyone", "idp-admin", "idp-dev"},
						"sub":    {"00001234abcd"},
					},
					SessionTTL: 600000000000,
				},
				OIDCClaimsToRoles: []types.ClaimMapping{
					{
						Claim: "groups",
						Value: "idp-admin",
						Roles: []string{"access"},
					},
				},
				OIDCClaimsToRolesWarnings: nil,
				OIDCClaims: map[string]interface{}{
					"email_verified": true,
					"groups":         []string{"everyone", "idp-admin", "idp-dev"},
					"email":          "superuser@example.com",
					"sub":            "00001234abcd",
					"exp":            1652091713.0,
				},
				OIDCIdentity: &types.OIDCIdentity{
					ID:        "00001234abcd",
					Name:      "",
					Email:     "superuser@example.com",
					ExpiresAt: diagCtx.info.OIDCIdentity.ExpiresAt,
				},
				OIDCTraitsFromClaims: map[string][]string{
					"email":  {"superuser@example.com"},
					"groups": {"everyone", "idp-admin", "idp-dev"},
					"sub":    {"00001234abcd"},
				},
				OIDCConnectorTraitMapping: []types.TraitMapping{
					{
						Trait: "groups",
						Value: "idp-admin",
						Roles: []string{"access"},
					},
				},
			}, diagCtx.info)
		})
	}
}

// TestPingProvider confirms that the client_secret_post auth
// method was set for a oauthclient.
func TestPingProvider(t *testing.T) {
	t.Parallel()

	ctx := context.Background()
	s := setUpSuite(t)
	// Create configurable IdP to use in tests.
	idp := newFakeIDP(t, false /* tls */)

	// Create and upsert oidc connector into identity
	connector, err := types.NewOIDCConnector("test-connector", types.OIDCConnectorSpecV3{
		IssuerURL:     idp.s.URL,
		ClientID:      "00000000000000000000000000000000",
		ClientSecret:  "0000000000000000000000000000000000000000000000000000000000000000",
		Provider:      teleport.Ping,
		ClaimsToRoles: []types.ClaimMapping{{Claim: "roles", Value: "teleport-user", Roles: []string{"dictator"}}},
		RedirectURLs:  []string{"https://proxy.example.com/v1/webapi/oidc/callback"},
	})
	require.NoError(t, err)
	err = s.a.Identity.UpsertOIDCConnector(ctx, connector)
	require.NoError(t, err)

	for _, req := range []types.OIDCAuthRequest{
		{
			ConnectorID: "test-connector",
		}, {
			SSOTestFlow: true,
			ConnectorID: "test-connector",
			ConnectorSpec: &types.OIDCConnectorSpecV3{
				IssuerURL:     idp.s.URL,
				ClientID:      "00000000000000000000000000000000",
				ClientSecret:  "0000000000000000000000000000000000000000000000000000000000000000",
				Provider:      teleport.Ping,
				ClaimsToRoles: []types.ClaimMapping{{Claim: "roles", Value: "teleport-user", Roles: []string{"dictator"}}},
				RedirectURLs:  []string{"https://proxy.example.com/v1/webapi/oidc/callback"},
			},
		},
	} {
		t.Run(fmt.Sprintf("Test SSOFlow: %v", req.SSOTestFlow), func(t *testing.T) {
			oidcConnector, oidcClient, err := s.a.getOIDCConnectorAndClient(ctx, req)
			require.NoError(t, err)

			oac, err := getOAuthClient(oidcClient, oidcConnector)
			require.NoError(t, err)

			// authMethod should be client secret post now
			require.Equal(t, oauth2.AuthMethodClientSecretPost, oac.GetAuthMethod())
		})
	}
}

func TestOIDCClientProviderSync(t *testing.T) {
	t.Parallel()

	ctx := context.Background()
	// Create configurable IdP to use in tests.
	idp := newFakeIDP(t, false /* tls */)

	// Create OIDC connector and client.
	connector, err := types.NewOIDCConnector("test-connector", types.OIDCConnectorSpecV3{
		IssuerURL:     idp.s.URL,
		ClientID:      "00000000000000000000000000000000",
		ClientSecret:  "0000000000000000000000000000000000000000000000000000000000000000",
		Provider:      teleport.Ping,
		ClaimsToRoles: []types.ClaimMapping{{Claim: "roles", Value: "teleport-user", Roles: []string{"dictator"}}},
		RedirectURLs:  []string{"https://proxy.example.com/v1/webapi/oidc/callback"},
	})
	require.NoError(t, err)

	client, err := newOIDCClient(ctx, connector, "proxy.example.com")
	require.NoError(t, err)

	// first sync should complete successfully
	require.NoError(t, client.waitFirstSync(100*time.Millisecond))
	require.NoError(t, client.syncCtx.Err())

	// Create OIDC client with a canceled ctx
	canceledCtx, cancel := context.WithCancel(ctx)
	cancel()

	client, err = newOIDCClient(canceledCtx, connector, "proxy.example.com")
	require.NoError(t, err)

	// provider sync goroutine should end and first sync should fail
	require.ErrorIs(t, client.syncCtx.Err(), context.Canceled)
	err = client.waitFirstSync(100 * time.Millisecond)
	require.Error(t, err)
	require.ErrorIs(t, err, context.Canceled)

	// Create OIDC connector and client without an issuer URL for provider syncing
	connectorNoIssuer, err := types.NewOIDCConnector("test-connector", types.OIDCConnectorSpecV3{
		ClientID:      "00000000000000000000000000000000",
		ClientSecret:  "0000000000000000000000000000000000000000000000000000000000000000",
		Provider:      teleport.Ping,
		ClaimsToRoles: []types.ClaimMapping{{Claim: "roles", Value: "teleport-user", Roles: []string{"dictator"}}},
		RedirectURLs:  []string{"https://proxy.example.com/v1/webapi/oidc/callback"},
	})
	require.NoError(t, err)

	timeoutCtx, cancel := context.WithTimeout(ctx, time.Second)
	defer cancel()
	client, err = newOIDCClient(timeoutCtx, connectorNoIssuer, "proxy.example.com")
	require.NoError(t, err)

	// first sync should fail after the given timeout and cancel the sync goroutine.
	err = client.waitFirstSync(100 * time.Millisecond)
	require.Error(t, err)
	require.True(t, trace.IsConnectionProblem(err))
	require.ErrorIs(t, client.syncCtx.Err(), context.Canceled)
}

func TestOIDCClientCache(t *testing.T) {
	t.Parallel()

	ctx := context.Background()
	s := setUpSuite(t)
	// Create configurable IdP to use in tests.
	idp := newFakeIDP(t, false /* tls */)
	connectorSpec := types.OIDCConnectorSpecV3{
		IssuerURL:     idp.s.URL,
		ClientID:      "00000000000000000000000000000000",
		ClientSecret:  "0000000000000000000000000000000000000000000000000000000000000000",
		Provider:      teleport.Ping,
		ClaimsToRoles: []types.ClaimMapping{{Claim: "roles", Value: "teleport-user", Roles: []string{"dictator"}}},
		RedirectURLs:  []string{"https://proxy.example.com/v1/webapi/oidc/callback"},
	}
	connector, err := types.NewOIDCConnector("test-connector", connectorSpec)
	require.NoError(t, err)

	// Create and cache a new oidc client
	client, err := s.a.getCachedOIDCClient(ctx, connector, "proxy.example.com")
	require.NoError(t, err)

	// The next call should return the same client (compare memory address)
	cachedClient, err := s.a.getCachedOIDCClient(ctx, connector, "proxy.example.com")
	require.NoError(t, err)
	require.True(t, client == cachedClient)

	// Canceling provider sync on a cached client should cause it to be replaced
	client.syncCancel()
	cachedClient, err = s.a.getCachedOIDCClient(ctx, connector, "proxy.example.com")
	require.NoError(t, err)
	require.False(t, client == cachedClient)

	// Certain changes to the connector should cause the cached client to be refreshed
	originalClient := cachedClient
	for _, tc := range []struct {
		desc            string
		mutateConnector func(types.OIDCConnector)
		expectNoRefresh bool
	}{
		{
			desc: "IssuerURL",
			mutateConnector: func(conn types.OIDCConnector) {
				conn.SetIssuerURL(newFakeIDP(t, false /* tls */).s.URL)
			},
		}, {
			desc: "ClientID",
			mutateConnector: func(conn types.OIDCConnector) {
				conn.SetClientID("11111111111111111111111111111111")
			},
		}, {
			desc: "ClientSecret",
			mutateConnector: func(conn types.OIDCConnector) {
				conn.SetClientSecret("1111111111111111111111111111111111111111111111111111111111111111")
			},
		}, {
			desc: "RedirectURLs",
			mutateConnector: func(conn types.OIDCConnector) {
				conn.SetRedirectURLs([]string{"https://other.example.com/v1/webapi/oidc/callback"})
			},
		}, {
			desc: "Scope",
			mutateConnector: func(conn types.OIDCConnector) {
				conn.SetScope([]string{"groups"})
			},
		}, {
			desc: "Prompt - no refresh",
			mutateConnector: func(conn types.OIDCConnector) {
				conn.SetPrompt("none")
			},
			expectNoRefresh: true,
		},
	} {
		t.Run(tc.desc, func(t *testing.T) {
			newConnector, err := types.NewOIDCConnector("test-connector", connectorSpec)
			require.NoError(t, err)
			tc.mutateConnector(newConnector)

			client, err = s.a.getCachedOIDCClient(ctx, newConnector, "proxy.example.com")
			require.NoError(t, err)
			require.True(t, (client == originalClient) == tc.expectNoRefresh)

			// reset cached client to the original client for remaining tests
			originalClient, err = s.a.getCachedOIDCClient(ctx, connector, "proxy.example.com")
			require.NoError(t, err)
		})
	}
}

// fakeIDP is a configurable OIDC IdP that can be used to mock responses in
// tests. At the moment it creates an HTTP server and only responds to the
// "/.well-known/openid-configuration" endpoint.
type fakeIDP struct {
	s *httptest.Server
}

// newFakeIDP creates a new instance of a configurable IdP.
func newFakeIDP(t *testing.T, tls bool) *fakeIDP {
	var s fakeIDP

	mux := http.NewServeMux()
	mux.HandleFunc("/userinfo", func(w http.ResponseWriter, r *http.Request) {
		http.Error(w, "unauthorized", http.StatusUnauthorized)
	})
	mux.HandleFunc("/", s.configurationHandler)

	if tls {
		s.s = httptest.NewTLSServer(mux)
	} else {
		s.s = httptest.NewServer(mux)
	}

	t.Cleanup(s.s.Close)
	return &s
}

// configurationHandler returns OpenID configuration.
func (s *fakeIDP) configurationHandler(w http.ResponseWriter, r *http.Request) {
	resp := fmt.Sprintf(`
{
	"issuer": "%v",
	"authorization_endpoint": "%v",
	"token_endpoint": "%v",
	"jwks_uri": "%v",
	"userinfo_endpoint": "%v/userinfo",
	"subject_types_supported": ["public"],
	"id_token_signing_alg_values_supported": ["HS256", "RS256"]
}`, s.s.URL, s.s.URL, s.s.URL, s.s.URL, s.s.URL)

	w.Header().Set("Content-Type", "application/json")
	fmt.Fprintln(w, resp)
}

func TestOIDCGoogle(t *testing.T) {
	t.Parallel()

	directGroups := map[string][]string{
		"alice@foo.example":  {"group1@foo.example", "group2@sub.foo.example", "group3@bar.example"},
		"bob@foo.example":    {"group1@foo.example"},
		"carlos@bar.example": {"group1@foo.example", "group2@sub.foo.example", "group3@bar.example"},
	}

	// group2@sub.foo.example is in group3@bar.example and group3@bar.example is in group4@bar.example
	strictDirectGroups := map[string][]string{
		"alice@foo.example":  {"group1@foo.example", "group2@sub.foo.example"},
		"bob@foo.example":    {"group1@foo.example"},
		"carlos@bar.example": {"group1@foo.example", "group2@sub.foo.example"},
	}
	directIndirectGroups := map[string][]string{
		"alice@foo.example":  {"group3@bar.example"},
		"bob@foo.example":    {},
		"carlos@bar.example": {"group3@bar.example"},
	}
	indirectGroups := map[string][]string{
		"alice@foo.example":  {"group4@bar.example"},
		"bob@foo.example":    {},
		"carlos@bar.example": {"group4@bar.example"},
	}

	mux := http.NewServeMux()
	mux.HandleFunc("/admin/directory/v1/groups", func(rw http.ResponseWriter, r *http.Request) {
		require.Equal(t, "GET", r.Method)

		email := r.URL.Query().Get("userKey")
		require.NotEmpty(t, email)
		require.Contains(t, directGroups, email)

		domain := r.URL.Query().Get("domain")

		resp := &directory.Groups{}
		for _, groupEmail := range directGroups[email] {
			if domain == "" || strings.HasSuffix(groupEmail, "@"+domain) {
				resp.Groups = append(resp.Groups, &directory.Group{Email: groupEmail})
			}
		}

		require.NoError(t, json.NewEncoder(rw).Encode(resp))
	})
	mux.HandleFunc("/v1/groups/-/memberships:searchTransitiveGroups", func(rw http.ResponseWriter, r *http.Request) {
		require.Equal(t, "GET", r.Method)
		q := r.URL.Query().Get("query")

		// hacky solution but the query parameter of searchTransitiveGroups is also pretty hacky
		prefix := "member_key_id == '"
		suffix := "' && 'cloudidentity.googleapis.com/groups.discussion_forum' in labels"
		require.True(t, strings.HasPrefix(q, prefix))
		require.True(t, strings.HasSuffix(q, suffix))
		email := strings.TrimSuffix(strings.TrimPrefix(q, prefix), suffix)
		require.NotEmpty(t, email)
		require.Contains(t, directGroups, email)

		resp := &cloudidentity.SearchTransitiveGroupsResponse{}

		for relationType, groupEmails := range map[string][]string{
			"DIRECT":              strictDirectGroups[email],
			"DIRECT_AND_INDIRECT": directIndirectGroups[email],
			"INDIRECT":            indirectGroups[email],
		} {
			for _, groupEmail := range groupEmails {
				resp.Memberships = append(resp.Memberships, &cloudidentity.GroupRelation{
					GroupKey: &cloudidentity.EntityKey{
						Id: groupEmail,
					},
					Labels: map[string]string{
						"cloudidentity.googleapis.com/groups.discussion_forum": "",
					},
					RelationType: relationType,
				})
			}
		}

		require.NoError(t, json.NewEncoder(rw).Encode(resp))
	})

	ts := httptest.NewServer(mux)
	t.Cleanup(ts.Close)
	testOptions := []option.ClientOption{option.WithEndpoint(ts.URL), option.WithoutAuthentication()}

	ctx := context.Background()

	for _, testCase := range []struct {
		email, domain                string
		transitive, direct, filtered []string
	}{
		{"alice@foo.example", "foo.example",
			[]string{"group1@foo.example", "group2@sub.foo.example", "group3@bar.example", "group4@bar.example"},
			[]string{"group1@foo.example", "group2@sub.foo.example", "group3@bar.example"},
			[]string{"group1@foo.example"},
		},
		{"bob@foo.example", "foo.example",
			[]string{"group1@foo.example"},
			[]string{"group1@foo.example"},
			[]string{"group1@foo.example"},
		},
		{"carlos@bar.example", "bar.example",
			[]string{"group1@foo.example", "group2@sub.foo.example", "group3@bar.example", "group4@bar.example"},
			[]string{"group1@foo.example", "group2@sub.foo.example", "group3@bar.example"},
			[]string{"group3@bar.example"},
		},
	} {
		// transitive groups
		groups, err := groupsFromGoogleCloudIdentity(ctx, testCase.email, testOptions...)
		require.NoError(t, err)
		require.ElementsMatch(t, testCase.transitive, groups)

		// direct groups, unfiltered
		groups, err = groupsFromGoogleDirectory(ctx, testCase.email, "", testOptions...)
		require.NoError(t, err)
		require.ElementsMatch(t, testCase.direct, groups)

		// direct groups, filtered by domain
		groups, err = groupsFromGoogleDirectory(ctx, testCase.email, testCase.domain, testOptions...)
		require.NoError(t, err)
		require.ElementsMatch(t, testCase.filtered, groups)
	}
}<|MERGE_RESOLUTION|>--- conflicted
+++ resolved
@@ -194,7 +194,7 @@
 }
 
 func TestSSODiagnostic(t *testing.T) {
-<<<<<<< HEAD
+	t.Parallel()
 	tests := []struct {
 		name            string
 		claimsToRoles   []types.ClaimMapping
@@ -209,19 +209,6 @@
 					Roles: []string{"access"},
 				},
 			},
-=======
-	t.Parallel()
-
-	ctx := context.Background()
-	s := setUpSuite(t)
-	// Create configurable IdP to use in tests.
-	idp := newFakeIDP(t, false /* tls */)
-
-	// create role referenced in request.
-	role, err := types.NewRole("access", types.RoleSpecV5{
-		Allow: types.RoleConditions{
-			Logins: []string{"dummy"},
->>>>>>> ff573216
 		},
 		{
 			name: "fail to map claims to roles",

/*
Copyright 2018 Gravitational, Inc.

Licensed under the Apache License, Version 2.0 (the "License");
you may not use this file except in compliance with the License.
You may obtain a copy of the License at

    http://www.apache.org/licenses/LICENSE-2.0

Unless required by applicable law or agreed to in writing, software
distributed under the License is distributed on an "AS IS" BASIS,
WITHOUT WARRANTIES OR CONDITIONS OF ANY KIND, either express or implied.
See the License for the specific language governing permissions and
limitations under the License.
*/

package main

const (
	// loginUsageFooter is printed at the bottom of `tsh help login` output
	loginUsageFooter = `NOTES:
  The proxy address format is host:https_port,ssh_proxy_port

EXAMPLES:
  Use ports 8080 and 8023 for https and SSH proxy:
  $ tsh --proxy=host.example.com:8080,8023 login

  Use port 8080 and 3023 (default) for SSH proxy:
  $ tsh --proxy=host.example.com:8080 login

  Login and select cluster "two":
  $ tsh --proxy=host.example.com login two

  Select cluster "two" using existing credentials and proxy:
  $ tsh login two`
<<<<<<< HEAD
)
=======

	// missingPrincipalsFooter is printed at the bottom of `tsh ls` when no results are returned.
	missingPrincipalsFooter = `
  Not seeing nodes? Your user may be missing Linux principals. If trying teleport for the first time, follow this guide:

https://goteleport.com/docs/getting-started/linux-server/#step-46-create-a-teleport-user-and-set-up-two-factor-authentication
  `
)

// formatFlagDescription creates the description for the --format flag.
func formatFlagDescription(formats ...string) string {
	return fmt.Sprintf("Format output (%s)", strings.Join(formats, ", "))
}
>>>>>>> 80baab8c
<|MERGE_RESOLUTION|>--- conflicted
+++ resolved
@@ -33,9 +33,6 @@
 
   Select cluster "two" using existing credentials and proxy:
   $ tsh login two`
-<<<<<<< HEAD
-)
-=======
 
 	// missingPrincipalsFooter is printed at the bottom of `tsh ls` when no results are returned.
 	missingPrincipalsFooter = `
@@ -43,10 +40,4 @@
 
 https://goteleport.com/docs/getting-started/linux-server/#step-46-create-a-teleport-user-and-set-up-two-factor-authentication
   `
-)
-
-// formatFlagDescription creates the description for the --format flag.
-func formatFlagDescription(formats ...string) string {
-	return fmt.Sprintf("Format output (%s)", strings.Join(formats, ", "))
-}
->>>>>>> 80baab8c
+)
--- conflicted
+++ resolved
@@ -70,10 +70,6 @@
 	}
 	defer proxy.Close()
 
-<<<<<<< HEAD
-	// Retrieve profile to be able to show which databases user is logged into.
-	profile, err := client.StatusCurrent(cf.HomePath, cf.Proxy, cf.IdentityFileIn)
-=======
 	databases, err := proxy.FindDatabasesByFiltersForCluster(cf.Context, *tc.DefaultResourceFilter(), profile.Cluster)
 	if err != nil {
 		return trace.Wrap(err)
@@ -88,16 +84,10 @@
 	}
 
 	activeDatabases, err := profile.DatabasesForCluster(tc.SiteName)
->>>>>>> 8ab8598a
-	if err != nil {
-		return trace.Wrap(err)
-	}
-
-<<<<<<< HEAD
-	roleSet, err := fetchCurrentClusterRoleSet(tc, cf, profile)
-	if err != nil {
-		return trace.Wrap(err)
-=======
+	if err != nil {
+		return trace.Wrap(err)
+	}
+
 	sort.Sort(types.Databases(databases))
 	return trace.Wrap(showDatabases(cf.SiteName, databases, activeDatabases, roleSet, cf.Format, cf.Verbose))
 }
@@ -110,7 +100,6 @@
 	cluster, err := proxy.ClusterAccessPoint(ctx, clusterName)
 	if err != nil {
 		return nil, trace.Wrap(err)
->>>>>>> 8ab8598a
 	}
 	defer cluster.Close()
 

--- conflicted
+++ resolved
@@ -39,8 +39,8 @@
 	"testing"
 	"time"
 
-	"github.com/cloudflare/cfssl/log"
-	"github.com/google/uuid"
+	"golang.org/x/crypto/ssh"
+
 	"github.com/gravitational/teleport"
 	"github.com/gravitational/teleport/api/breaker"
 	"github.com/gravitational/teleport/api/client/proto"
@@ -55,6 +55,7 @@
 	"github.com/gravitational/teleport/integration/helpers"
 	"github.com/gravitational/teleport/lib"
 	"github.com/gravitational/teleport/lib/auth"
+	"github.com/gravitational/teleport/lib/auth/testauthority"
 	"github.com/gravitational/teleport/lib/bpf"
 	"github.com/gravitational/teleport/lib/client"
 	"github.com/gravitational/teleport/lib/events"
@@ -65,19 +66,15 @@
 	"github.com/gravitational/teleport/lib/service"
 	"github.com/gravitational/teleport/lib/services"
 	"github.com/gravitational/teleport/lib/session"
+	"github.com/gravitational/teleport/lib/srv"
 	"github.com/gravitational/teleport/lib/utils"
-<<<<<<< HEAD
-	"github.com/gravitational/trace"
-=======
 	"github.com/gravitational/teleport/tool/teleport/common"
 
 	"github.com/google/uuid"
 	"github.com/gravitational/trace"
 	"github.com/pkg/sftp"
 	log "github.com/sirupsen/logrus"
->>>>>>> 13abca66
 	"github.com/stretchr/testify/require"
-	"golang.org/x/crypto/ssh"
 )
 
 type integrationTestSuite struct {
@@ -159,13 +156,10 @@
 	t.Run("ListResourcesAcrossClusters", suite.bind(testListResourcesAcrossClusters))
 	t.Run("SessionRecordingModes", suite.bind(testSessionRecordingModes))
 	t.Run("DifferentPinnedIP", suite.bind(testDifferentPinnedIP))
-	t.Run("SFTP", suite.bind(testSFTP))
 }
 
 // testDifferentPinnedIP tests connection is rejected when source IP doesn't match the pinned one
 func testDifferentPinnedIP(t *testing.T, suite *integrationTestSuite) {
-	modules.SetTestModules(t, &modules.TestModules{TestBuildType: modules.BuildEnterprise})
-
 	tr := utils.NewTracer(utils.ThisFunction()).Start()
 	defer tr.Stop()
 
@@ -177,7 +171,7 @@
 	tconf.SSH.Enabled = true
 	tconf.SSH.DisableCreateHostUser = true
 
-	teleport := suite.NewTeleportInstance(t)
+	teleport := suite.NewTeleportInstance()
 
 	role := services.NewImplicitRole()
 	ro := role.GetOptions()
@@ -613,25 +607,6 @@
 	}
 }
 
-<<<<<<< HEAD
-=======
-// TestMain will re-execute Teleport to run a command if "exec" is passed to
-// it as an argument. Otherwise, it will run tests as normal.
-func TestMain(m *testing.M) {
-	utils.InitLoggerForTests()
-	helpers.SetTestTimeouts(100 * time.Millisecond)
-	// If the test is re-executing itself, handle the appropriate sub-command.
-	if srv.IsReexec() {
-		common.Run(common.Options{Args: os.Args[1:]})
-		return
-	}
-
-	// Otherwise run tests as normal.
-	code := m.Run()
-	os.Exit(code)
-}
-
->>>>>>> 13abca66
 // newUnstartedTeleport helper returns a created but not started Teleport instance pre-configured
 // with the current user os.user.Current().
 func (s *integrationTestSuite) newUnstartedTeleport(t *testing.T, logins []string, enableSSH bool) *helpers.TeleInstance {
@@ -4169,7 +4144,7 @@
 	}
 }
 
-// // TestRotateTrustedClusters tests CA rotation support for trusted clusters
+// TestRotateTrustedClusters tests CA rotation support for trusted clusters
 func testRotateTrustedClusters(t *testing.T, suite *integrationTestSuite) {
 	tr := utils.NewTracer(utils.ThisFunction()).Start()
 	t.Cleanup(func() { tr.Stop() })
@@ -5804,160 +5779,160 @@
 	pprof.Lookup("goroutine").WriteTo(os.Stderr, 2)
 }
 
-// // TestWebProxyInsecure makes sure that proxy endpoint works when TLS is disabled.
-// func TestWebProxyInsecure(t *testing.T) {
-// 	privateKey, publicKey, err := testauthority.New().GenerateKeyPair()
-// 	require.NoError(t, err)
-
-// 	rc := helpers.NewInstance(helpers.InstanceConfig{
-// 		ClusterName: "example.com",
-// 		HostID:      uuid.New().String(),
-// 		NodeName:    Host,
-// 		Priv:        privateKey,
-// 		Pub:         publicKey,
-// 		Log:         utils.NewLoggerForTests(),
-// 	})
-
-// 	rcConf := service.MakeDefaultConfig()
-// 	rcConf.DataDir = t.TempDir()
-// 	rcConf.Auth.Enabled = true
-// 	rcConf.Auth.Preference.SetSecondFactor("off")
-// 	rcConf.Proxy.Enabled = true
-// 	rcConf.Proxy.DisableWebInterface = true
-// 	// DisableTLS flag should turn off TLS termination and multiplexing.
-// 	rcConf.Proxy.DisableTLS = true
-// 	rcConf.CircuitBreakerConfig = breaker.NoopBreakerConfig()
-
-// 	err = rc.CreateEx(t, nil, rcConf)
-// 	require.NoError(t, err)
-
-// 	err = rc.Start()
-// 	require.NoError(t, err)
-// 	t.Cleanup(func() {
-// 		rc.StopAll()
-// 	})
-
-// 	// Web proxy endpoint should just respond with 200 when called over http://,
-// 	// content doesn't matter.
-// 	resp, err := http.Get(fmt.Sprintf("http://%v/webapi/ping", net.JoinHostPort(Loopback, rc.GetPortWeb())))
-// 	require.NoError(t, err)
-// 	require.Equal(t, http.StatusOK, resp.StatusCode)
-// 	require.NoError(t, resp.Body.Close())
-// }
-
-// // TestTraitsPropagation makes sure that user traits are applied properly to
-// // roles in root and leaf clusters.
-// func TestTraitsPropagation(t *testing.T) {
-// 	log := utils.NewLoggerForTests()
-
-// 	privateKey, publicKey, err := testauthority.New().GenerateKeyPair()
-// 	require.NoError(t, err)
-
-// 	// Create root cluster.
-// 	rc := helpers.NewInstance(helpers.InstanceConfig{
-// 		ClusterName: "root.example.com",
-// 		HostID:      uuid.New().String(),
-// 		NodeName:    Host,
-// 		Priv:        privateKey,
-// 		Pub:         publicKey,
-// 		Log:         log,
-// 	})
-
-// 	// Create leaf cluster.
-// 	lc := helpers.NewInstance(helpers.InstanceConfig{
-// 		ClusterName: "leaf.example.com",
-// 		HostID:      uuid.New().String(),
-// 		NodeName:    Host,
-// 		Priv:        privateKey,
-// 		Pub:         publicKey,
-// 		Log:         log,
-// 	})
-
-// 	// Make root cluster config.
-// 	rcConf := service.MakeDefaultConfig()
-// 	rcConf.DataDir = t.TempDir()
-// 	rcConf.Auth.Enabled = true
-// 	rcConf.Auth.Preference.SetSecondFactor("off")
-// 	rcConf.Proxy.Enabled = true
-// 	rcConf.Proxy.DisableWebService = true
-// 	rcConf.Proxy.DisableWebInterface = true
-// 	rcConf.SSH.Enabled = true
-// 	rcConf.SSH.Addr.Addr = net.JoinHostPort(rc.Hostname, rc.GetPortSSH())
-// 	rcConf.SSH.Labels = map[string]string{"env": "integration"}
-// 	rcConf.CircuitBreakerConfig = breaker.NoopBreakerConfig()
-
-// 	// Make leaf cluster config.
-// 	lcConf := service.MakeDefaultConfig()
-// 	lcConf.DataDir = t.TempDir()
-// 	lcConf.Auth.Enabled = true
-// 	lcConf.Auth.Preference.SetSecondFactor("off")
-// 	lcConf.Proxy.Enabled = true
-// 	lcConf.Proxy.DisableWebInterface = true
-// 	lcConf.SSH.Enabled = true
-// 	lcConf.SSH.Addr.Addr = net.JoinHostPort(lc.Hostname, lc.GetPortSSH())
-// 	lcConf.SSH.Labels = map[string]string{"env": "integration"}
-// 	lcConf.CircuitBreakerConfig = breaker.NoopBreakerConfig()
-
-// 	// Create identical user/role in both clusters.
-// 	me, err := user.Current()
-// 	require.NoError(t, err)
-
-// 	role := services.NewImplicitRole()
-// 	role.SetName("test")
-// 	role.SetLogins(types.Allow, []string{me.Username})
-// 	// Users created by CreateEx have "testing: integration" trait.
-// 	role.SetNodeLabels(types.Allow, map[string]apiutils.Strings{"env": []string{"{{external.testing}}"}})
-
-// 	rc.AddUserWithRole(me.Username, role)
-// 	lc.AddUserWithRole(me.Username, role)
-
-// 	// Establish trust b/w root and leaf.
-// 	err = rc.CreateEx(t, lc.Secrets.AsSlice(), rcConf)
-// 	require.NoError(t, err)
-// 	err = lc.CreateEx(t, rc.Secrets.AsSlice(), lcConf)
-// 	require.NoError(t, err)
-
-// 	// Start both clusters.
-// 	require.NoError(t, rc.Start())
-// 	t.Cleanup(func() {
-// 		rc.StopAll()
-// 	})
-// 	require.NoError(t, lc.Start())
-// 	t.Cleanup(func() {
-// 		lc.StopAll()
-// 	})
-
-// 	// Update root's certificate authority on leaf to configure role mapping.
-// 	ca, err := lc.Process.GetAuthServer().GetCertAuthority(context.Background(), types.CertAuthID{
-// 		Type:       types.UserCA,
-// 		DomainName: rc.Secrets.SiteName,
-// 	}, false)
-// 	require.NoError(t, err)
-// 	ca.SetRoles(nil) // Reset roles, otherwise they will take precedence.
-// 	ca.SetRoleMap(types.RoleMap{{Remote: role.GetName(), Local: []string{role.GetName()}}})
-// 	err = lc.Process.GetAuthServer().UpsertCertAuthority(ca)
-// 	require.NoError(t, err)
-
-// 	// Run command in root.
-// 	outputRoot, err := runCommand(t, rc, []string{"echo", "hello root"}, helpers.ClientConfig{
-// 		Login:   me.Username,
-// 		Cluster: "root.example.com",
-// 		Host:    Loopback,
-// 		Port:    rc.GetPortSSHInt(),
-// 	}, 1)
-// 	require.NoError(t, err)
-// 	require.Equal(t, "hello root", strings.TrimSpace(outputRoot))
-
-// 	// Run command in leaf.
-// 	outputLeaf, err := runCommand(t, rc, []string{"echo", "hello leaf"}, helpers.ClientConfig{
-// 		Login:   me.Username,
-// 		Cluster: "leaf.example.com",
-// 		Host:    Loopback,
-// 		Port:    lc.GetPortSSHInt(),
-// 	}, 1)
-// 	require.NoError(t, err)
-// 	require.Equal(t, "hello leaf", strings.TrimSpace(outputLeaf))
-// }
+// TestWebProxyInsecure makes sure that proxy endpoint works when TLS is disabled.
+func TestWebProxyInsecure(t *testing.T) {
+	privateKey, publicKey, err := testauthority.New().GenerateKeyPair()
+	require.NoError(t, err)
+
+	rc := helpers.NewInstance(helpers.InstanceConfig{
+		ClusterName: "example.com",
+		HostID:      uuid.New().String(),
+		NodeName:    Host,
+		Priv:        privateKey,
+		Pub:         publicKey,
+		Log:         utils.NewLoggerForTests(),
+	})
+
+	rcConf := service.MakeDefaultConfig()
+	rcConf.DataDir = t.TempDir()
+	rcConf.Auth.Enabled = true
+	rcConf.Auth.Preference.SetSecondFactor("off")
+	rcConf.Proxy.Enabled = true
+	rcConf.Proxy.DisableWebInterface = true
+	// DisableTLS flag should turn off TLS termination and multiplexing.
+	rcConf.Proxy.DisableTLS = true
+	rcConf.CircuitBreakerConfig = breaker.NoopBreakerConfig()
+
+	err = rc.CreateEx(t, nil, rcConf)
+	require.NoError(t, err)
+
+	err = rc.Start()
+	require.NoError(t, err)
+	t.Cleanup(func() {
+		rc.StopAll()
+	})
+
+	// Web proxy endpoint should just respond with 200 when called over http://,
+	// content doesn't matter.
+	resp, err := http.Get(fmt.Sprintf("http://%v/webapi/ping", net.JoinHostPort(Loopback, rc.GetPortWeb())))
+	require.NoError(t, err)
+	require.Equal(t, http.StatusOK, resp.StatusCode)
+	require.NoError(t, resp.Body.Close())
+}
+
+// TestTraitsPropagation makes sure that user traits are applied properly to
+// roles in root and leaf clusters.
+func TestTraitsPropagation(t *testing.T) {
+	log := utils.NewLoggerForTests()
+
+	privateKey, publicKey, err := testauthority.New().GenerateKeyPair()
+	require.NoError(t, err)
+
+	// Create root cluster.
+	rc := helpers.NewInstance(helpers.InstanceConfig{
+		ClusterName: "root.example.com",
+		HostID:      uuid.New().String(),
+		NodeName:    Host,
+		Priv:        privateKey,
+		Pub:         publicKey,
+		Log:         log,
+	})
+
+	// Create leaf cluster.
+	lc := helpers.NewInstance(helpers.InstanceConfig{
+		ClusterName: "leaf.example.com",
+		HostID:      uuid.New().String(),
+		NodeName:    Host,
+		Priv:        privateKey,
+		Pub:         publicKey,
+		Log:         log,
+	})
+
+	// Make root cluster config.
+	rcConf := service.MakeDefaultConfig()
+	rcConf.DataDir = t.TempDir()
+	rcConf.Auth.Enabled = true
+	rcConf.Auth.Preference.SetSecondFactor("off")
+	rcConf.Proxy.Enabled = true
+	rcConf.Proxy.DisableWebService = true
+	rcConf.Proxy.DisableWebInterface = true
+	rcConf.SSH.Enabled = true
+	rcConf.SSH.Addr.Addr = net.JoinHostPort(rc.Hostname, rc.GetPortSSH())
+	rcConf.SSH.Labels = map[string]string{"env": "integration"}
+	rcConf.CircuitBreakerConfig = breaker.NoopBreakerConfig()
+
+	// Make leaf cluster config.
+	lcConf := service.MakeDefaultConfig()
+	lcConf.DataDir = t.TempDir()
+	lcConf.Auth.Enabled = true
+	lcConf.Auth.Preference.SetSecondFactor("off")
+	lcConf.Proxy.Enabled = true
+	lcConf.Proxy.DisableWebInterface = true
+	lcConf.SSH.Enabled = true
+	lcConf.SSH.Addr.Addr = net.JoinHostPort(lc.Hostname, lc.GetPortSSH())
+	lcConf.SSH.Labels = map[string]string{"env": "integration"}
+	lcConf.CircuitBreakerConfig = breaker.NoopBreakerConfig()
+
+	// Create identical user/role in both clusters.
+	me, err := user.Current()
+	require.NoError(t, err)
+
+	role := services.NewImplicitRole()
+	role.SetName("test")
+	role.SetLogins(types.Allow, []string{me.Username})
+	// Users created by CreateEx have "testing: integration" trait.
+	role.SetNodeLabels(types.Allow, map[string]apiutils.Strings{"env": []string{"{{external.testing}}"}})
+
+	rc.AddUserWithRole(me.Username, role)
+	lc.AddUserWithRole(me.Username, role)
+
+	// Establish trust b/w root and leaf.
+	err = rc.CreateEx(t, lc.Secrets.AsSlice(), rcConf)
+	require.NoError(t, err)
+	err = lc.CreateEx(t, rc.Secrets.AsSlice(), lcConf)
+	require.NoError(t, err)
+
+	// Start both clusters.
+	require.NoError(t, rc.Start())
+	t.Cleanup(func() {
+		rc.StopAll()
+	})
+	require.NoError(t, lc.Start())
+	t.Cleanup(func() {
+		lc.StopAll()
+	})
+
+	// Update root's certificate authority on leaf to configure role mapping.
+	ca, err := lc.Process.GetAuthServer().GetCertAuthority(context.Background(), types.CertAuthID{
+		Type:       types.UserCA,
+		DomainName: rc.Secrets.SiteName,
+	}, false)
+	require.NoError(t, err)
+	ca.SetRoles(nil) // Reset roles, otherwise they will take precedence.
+	ca.SetRoleMap(types.RoleMap{{Remote: role.GetName(), Local: []string{role.GetName()}}})
+	err = lc.Process.GetAuthServer().UpsertCertAuthority(ca)
+	require.NoError(t, err)
+
+	// Run command in root.
+	outputRoot, err := runCommand(t, rc, []string{"echo", "hello root"}, helpers.ClientConfig{
+		Login:   me.Username,
+		Cluster: "root.example.com",
+		Host:    Loopback,
+		Port:    rc.GetPortSSHInt(),
+	}, 1)
+	require.NoError(t, err)
+	require.Equal(t, "hello root", strings.TrimSpace(outputRoot))
+
+	// Run command in leaf.
+	outputLeaf, err := runCommand(t, rc, []string{"echo", "hello leaf"}, helpers.ClientConfig{
+		Login:   me.Username,
+		Cluster: "leaf.example.com",
+		Host:    Loopback,
+		Port:    lc.GetPortSSHInt(),
+	}, 1)
+	require.NoError(t, err)
+	require.Equal(t, "hello leaf", strings.TrimSpace(outputLeaf))
+}
 
 // testSessionStreaming tests streaming events from session recordings.
 func testSessionStreaming(t *testing.T, suite *integrationTestSuite) {

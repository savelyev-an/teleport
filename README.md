<div align="center">
   <img src="./assets/img/readme-header.png" width=750/>
   <div align="center" style="padding: 25px">
      <a href="https://goteleport.com/teleport/download">
      <img src="https://img.shields.io/github/v/release/gravitational/teleport?sort=semver&label=Release&color=651FFF" />
      </a>
      <a href="https://golang.org/">
      <img src="https://img.shields.io/github/go-mod/go-version/gravitational/teleport?color=7fd5ea" />
      </a>
      <a href="https://github.com/gravitational/teleport/blob/master/CODE_OF_CONDUCT.md">
      <img src="https://img.shields.io/badge/Contribute-🙌-green.svg" />
      </a>
      <a href="https://www.apache.org/licenses/LICENSE-2.0">
      <img src="https://img.shields.io/badge/Apache-2.0-red.svg" />
      </a>
   </div>
</div>
</br>

> Read our Blog: https://goteleport.com/blog/

> Read our Documentation: https://goteleport.com/docs/getting-started/

## Table of Contents

1. [Introduction](#introduction)
1. [Installing and Running](#installing-and-running)
1. [Docker](#docker)
1. [Building Teleport](#building-teleport)
1. [Why Did We Build Teleport?](#why-did-we-build-teleport)
1. [More Information](#more-information)
1. [Support and Contributing](#support-and-contributing)
1. [Is Teleport Secure and Production Ready?](#is-teleport-secure-and-production-ready)
1. [Who Built Teleport?](#who-built-teleport)

## Introduction

Teleport is the easiest, most secure way to access all your infrastructure.
Teleport is an identity-aware, multi-protocol access proxy which understands
SSH, HTTPS, RDP, Kubernetes API, MySQL, MongoDB and PostgreSQL wire protocols.

On the server-side, Teleport is a single binary which enables convenient secure
access to behind-NAT resources such as:

* [SSH nodes](https://goteleport.com/docs/getting-started/) - SSH works in browsers too!
* [Kubernetes clusters](https://goteleport.com/docs/kubernetes-access/introduction/)
* [PostgreSQL, MongoDB, CockroachDB and MySQL databases](https://goteleport.com/docs/database-access/introduction/)
* [Internal Web apps](https://goteleport.com/docs/application-access/introduction/)
* [Windows Hosts](https://goteleport.com/docs/desktop-access/introduction/)
* [Networked servers](https://goteleport.com/docs/server-access/introduction/)

Teleport is trivial to set up as a Linux daemon or in a Kubernetes pod. It's rapidly
replacing legacy `sshd`-based setups at organizations who need:

* Developer convenience of having instant secure access to everything they need
  across many environments and cloud providers.
* Audit log with session recording/replay for multiple protocols
* Easily manage trust between teams, organizations and data centers.
* Role-based access control (RBAC) and flexible access workflows (one-time [access requests](https://goteleport.com/features/access-requests/))

In addition to its hallmark features, Teleport is interesting for smaller teams
because it facilitates easy adoption of the best infrastructure security
practices like:

- No need to manage shared secrets such as SSH keys: Teleport uses certificate-based access with automatic certificate expiration time for all protocols.
- Two-factor authentication (2FA) for everything.
- Collaboratively troubleshoot issues through session sharing.
- Single sign-on (SSO) for everything via Github Auth, OpenID Connect, or SAML with endpoints like Okta or Active Directory.
- Infrastructure introspection: Use Teleport via the CLI or Web UI to view the status of every SSH node, database instance, Kubernetes cluster, or internal web app.

Teleport is built upon the high-quality [Golang SSH](https://godoc.org/golang.org/x/crypto/ssh)
implementation. It is _fully compatible with OpenSSH_,
`sshd` servers, and `ssh` clients.

|Project Links| Description
|---|----
| [Teleport Website](https://goteleport.com/) | The official website of the project. |
| [Documentation](https://goteleport.com/docs/) | Admin guide, user manual and more. |
| [Demo Video](https://www.youtube.com/watch?v=b1WHFW0NIoM) | 3-minute video overview of Teleport. |
| [Blog](https://goteleport.com/blog/) | Our blog where we publish Teleport news. |
| [Forum](https://github.com/gravitational/teleport/discussions) | Ask us a setup question, post your tutorial, feedback, or idea on our forum. |
| [Slack](https://goteleport.com/slack) | Need help with your setup? Ping us in our Slack channel. |
| [Cloud-hosted](https://goteleport.com/pricing) | We offer Enterprise with a Cloud-hosted option. For teams that require easy and secure access to their computing environments. |


## Installing and Running

| Follow the [Installation](https://goteleport.com/docs/installation/) Guide

Download the [latest binary release](https://goteleport.com/teleport/download),
unpack the .tar.gz and run `sudo ./install`. This will copy Teleport binaries into
`/usr/local/bin`.

Then you can run Teleport as a single-node cluster:

```bash
$ sudo teleport start
```

In a production environment, Teleport must run as `root`. For testing or non-production environments, run it as the `$USER`:

`chown $USER /var/lib/teleport`

* In this case, you will not be able to log in as another user.

## Docker

| Follow the Docker-Compose [Getting Started](https://goteleport.com/docs/setup/guides/docker-compose/) Guide

### Deploy Teleport

If you wish to deploy Teleport inside a Docker container:
```
# This command will pull the Teleport container image for version 8
$ docker pull quay.io/gravitational/teleport:8
```
View latest tags on [Quay.io | gravitational/teleport](https://quay.io/repository/gravitational/teleport?tab=tags)

### For Local Testing and Development

Follow the instructions in the [docker/README](docker/README.md) file.

## Building Teleport

The `teleport` repository contains the Teleport daemon binary (written in Go)
and a web UI written in Javascript (a git submodule located in the `webassets/`
directory).

<<<<<<< HEAD
If your intention is to build and deploy for use in a production infrastructure 
a released tag should be used.  The default branch, `master`, is the current 
development branch for an upcoming major version.  Get the latest release tags 
listed at https://goteleport.com/download/ and then use that tag in the `git clone`. 
For example `git clone https://github.com/gravitational/teleport.git -b v9.1.2` gets release v9.1.2. 
=======
If your intention is to build and deploy for use in a production infrastructure
a released tag should be used.  The default branch, `master`, is the current
development branch for an upcoming major version.  Get the latest release tags
listed at https://goteleport.com/download/ and then use that tag in the `git clone`.
For example `git clone https://github.com/gravitational/teleport.git -b v9.1.2` gets release v9.1.2.
>>>>>>> 8db2a1ec

### Dockerized Build

It is often easiest to build with Docker, which ensures that all required
tooling is available for the build. To execute a dockerized build, ensure
that docker is installed and running, and execute:

```
$ make -C build.assets build-binaries
```

### Local Build

To perform a build on your host, ensure you have installed Go. In order to
<<<<<<< HEAD
include the Rust-powered features like Desktop Access and `roletester`, you'll
=======
include the Rust-powered features like Desktop Access, you'll
>>>>>>> 8db2a1ec
also need `cargo` and `rustc`. The current versions of these tools can be found
in `build.assets/Makefile`.

```bash
# get the source & build:
$ git clone https://github.com/gravitational/teleport.git
$ cd teleport
$ make full

# create the default data directory before starting:
$ sudo mkdir -p -m0700 /var/lib/teleport
$ sudo chown $USER /var/lib/teleport
```

If the build succeeds, the installer will place the binaries in the `build` directory.

**Important:**

* The Go compiler is somewhat sensitive to the amount of memory: you will need
  **at least** 1GB of virtual memory to compile Teleport. A 512MB instance
  without swap will **not** work.
* This will build the latest version of Teleport, **regardless** of whether it
  is stable. If you want to build the latest stable release, run `git checkout`
  to the corresponding tag (for example, run `git checkout v8.0.0`) **before**
  running `make full`.

### Web UI

The Teleport Web UI resides in the [Gravitational Webapps](https://github.com/gravitational/webapps) repo.

#### Rebuilding Web UI for development

To clone this repository and rebuild the Teleport UI package, run the following commands:

```bash
$ git clone git@github.com:gravitational/webapps.git
$ cd webapps
$ make build-teleport
```

Then you can replace Teleport Web UI files with the files from the newly-generated `/dist` folder.

To enable speedy iterations on the Web UI, you can run a
[local web-dev server](https://github.com/gravitational/webapps/tree/master/packages/teleport).

You can also tell Teleport to load the Web UI assets from the source directory.
To enable this behavior, set the environment variable `DEBUG=1` and rebuild with the default target:

```bash
# Run Teleport as a single-node cluster in development mode:
$ DEBUG=1 ./build/teleport start -d
```

Keep the server running in this mode, and make your UI changes in `/dist` directory.
For instructions about how to update the Web UI, read [the `webapps` README](https://github.com/gravitational/webapps/blob/master/README.md) file.

#### Updating Web UI assets

After you commit a change to [the `webapps`
repo](https://github.com/gravitational/webapps), you need to update the Web UI
assets in the `webassets/` git submodule.

Run `make update-webassets` to update the `webassets` repo and create a PR for
`teleport` to update its git submodule.

You will need to have the `gh` utility installed on your system for the script
to work. For installation instructions, read the [GitHub CLI installation](https://github.com/cli/cli/releases/latest) documentation.

### Managing dependencies

All dependencies are managed using [Go modules](https://blog.golang.org/using-go-modules). Here are the instructions for some common tasks:

#### Add a new dependency

Latest version:

```bash
go get github.com/new/dependency
```

and update the source to use this dependency.


To get a specific version, use `go get github.com/new/dependency@version` instead.

#### Set dependency to a specific version

```bash
go get github.com/new/dependency@version
```

#### Update dependency to the latest version

```bash
go get -u github.com/new/dependency
```

#### Update all dependencies

```bash
go get -u all
```

#### Debugging dependencies

Why is a specific package imported?

`go mod why $pkgname`

Why is a specific module imported?

`go mod why -m $modname`

Why is a specific version of a module imported?

`go mod graph | grep $modname`

## Why did We Build Teleport?

The Teleport creators used to work together at Rackspace. We noticed that most cloud computing users struggle with setting up and configuring infrastructure security because popular tools, while flexible, are complex to understand and expensive to maintain. Additionally, most organizations use multiple infrastructure form factors such as several cloud providers, multiple cloud accounts, servers in colocation, and even smart devices. Some of those devices run on untrusted networks, behind third-party firewalls. This only magnifies complexity and increases operational overhead.

We had a choice, either start a security consulting business or build a solution that's dead-easy to use and understand. A real-time representation of all of your servers in the same room as you, as if they were magically _teleported_. Thus, Teleport was born!

## More Information

* [Teleport Getting Started](https://goteleport.com/docs/getting-started/)
* [Teleport Architecture](https://goteleport.com/teleport/docs/architecture)
* [Reference](https://goteleport.com/docs/setup/reference/)
* [FAQ](https://goteleport.com/docs/faq)

## Support and Contributing

We offer a few different options for support. First of all, we try to provide clear and comprehensive documentation. The docs are also in Github, so feel free to create a PR or file an issue if you have ideas for improvements. If you still have questions after reviewing our docs, you can also:

* Join [Teleport Discussions](https://github.com/gravitational/teleport/discussions) to ask questions. Our engineers are available there to help you.
* If you want to contribute to Teleport or file a bug report/issue, you can create an issue here in Github.
* If you are interested in Teleport Enterprise or more responsive support during a POC, we can also create a dedicated Slack channel for you during your POC. You can [reach out to us through our website](https://goteleport.com/pricing/) to arrange for a POC.

## Is Teleport Secure and Production Ready?

Teleport is used by leading companies to enable engineers to quickly access any
computing resource anywhere. Teleport has completed several security audits from the nationally recognized technology security companies. We make some our audits public, view our latest [audit reports.](https://goteleport.com/resources/audits/).
We are comfortable with the use of Teleport from a security perspective.

You can see the list of companies who use Teleport in production on the Teleport
[product page](https://goteleport.com/case-study/).

You can find the latest stable Teleport build on our [Releases](https://goteleport.com/teleport/download) page.

## Who Built Teleport?

Teleport was created by [Gravitational Inc](https://goteleport.com). We have
built Teleport by borrowing from our previous experiences at Rackspace. [Learn more
about Teleport and our history](https://goteleport.com/about/).<|MERGE_RESOLUTION|>--- conflicted
+++ resolved
@@ -126,19 +126,11 @@
 and a web UI written in Javascript (a git submodule located in the `webassets/`
 directory).
 
-<<<<<<< HEAD
-If your intention is to build and deploy for use in a production infrastructure 
-a released tag should be used.  The default branch, `master`, is the current 
-development branch for an upcoming major version.  Get the latest release tags 
-listed at https://goteleport.com/download/ and then use that tag in the `git clone`. 
-For example `git clone https://github.com/gravitational/teleport.git -b v9.1.2` gets release v9.1.2. 
-=======
 If your intention is to build and deploy for use in a production infrastructure
 a released tag should be used.  The default branch, `master`, is the current
 development branch for an upcoming major version.  Get the latest release tags
 listed at https://goteleport.com/download/ and then use that tag in the `git clone`.
 For example `git clone https://github.com/gravitational/teleport.git -b v9.1.2` gets release v9.1.2.
->>>>>>> 8db2a1ec
 
 ### Dockerized Build
 
@@ -153,11 +145,7 @@
 ### Local Build
 
 To perform a build on your host, ensure you have installed Go. In order to
-<<<<<<< HEAD
-include the Rust-powered features like Desktop Access and `roletester`, you'll
-=======
 include the Rust-powered features like Desktop Access, you'll
->>>>>>> 8db2a1ec
 also need `cargo` and `rustc`. The current versions of these tools can be found
 in `build.assets/Makefile`.
 
